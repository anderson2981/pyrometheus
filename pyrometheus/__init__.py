--- conflicted
+++ resolved
@@ -186,10 +186,6 @@
 
 def arrhenius_expr(rate_coeff: ct.Arrhenius):
 
-<<<<<<< HEAD
-    print("Not implemented yet")
-=======
->>>>>>> 98e47b50
     raise NotImplementedError()
 
 
